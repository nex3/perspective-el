;;; perspective.el --- switch between named "perspectives" of the editor

;; Copyright (C) 2008-2012 Nathan Weizenbaum <nex342@gmail.com>
;;
;; Licensed under the same terms as Emacs.

;; Author: Nathan Weizenbaum
;; URL: http://github.com/nex3/perspective-el
;; Version: 1.9
;; Created: 2008-03-05
;; By: Nathan Weizenbaum
;; Keywords: workspace, convenience, frames

;;; Commentary:

;; This package provides tagged workspaces in Emacs, similar to
;; workspaces in windows managers such as Awesome and XMonad (and
;; somewhat similar to multiple desktops in Gnome or Spaces in OS X).

;; perspective.el provides multiple workspaces (or "perspectives") for
;; each Emacs frame.  This makes it easy to work on many separate projects
;; without getting lost in all the buffers.

;; Each perspective is composed of a window configuration and a set of
;; buffers.  Switching to a perspective activates its window
;; configuration, and when in a perspective only its buffers are
;; available by default.

(require 'cl)

;;; Code:

<<<<<<< HEAD
(defgroup perspective-mode 'nil
  "Customization for Perspective mode")

(defcustom persp-initial-frame-name "main"
  "Name used for the initial perspective when enabling `persp-mode'."
  :type 'string
  :group 'perspective-mode)
  
(defcustom persp-show-modestring t
  "Determines if `persp-modestring' is shown in the modeline.
If the value is 'header, `persp-modestring' is shown in the
header line instead."
  :group 'perspective-mode
  :type '(choice (const :tag "Off" nil)
                 (const :tag "Modeline" t)
                 (const :tag "Header" 'header)))

=======
(defcustom persp-modestring-dividers '("[" "]" "|")
  "Plist of strings used to created `persp-modestring'.
First string is the start of the modestring, second is the
closing of the mode string, and the last is the divider between
perspectives."
  :group 'perspective-mode
  :type '(list (string :tag "Open")
               (string :tag "Close")
               (string :tag "Divider")))
               
>>>>>>> 99ac0936
;; This is only available in Emacs >23,
;; so we redefine it here for compatibility.
(unless (fboundp 'with-selected-frame)
  (defmacro with-selected-frame (frame &rest body)
    "Execute the forms in BODY with FRAME as the selected frame.
The value returned is the value of the last form in BODY.
See also `with-temp-buffer'."
    (declare (indent 1) (debug t))
    (let ((old-frame (make-symbol "old-frame"))
          (old-buffer (make-symbol "old-buffer")))
      `(let ((,old-frame (selected-frame))
             (,old-buffer (current-buffer)))
         (unwind-protect
             (progn (select-frame ,frame)
                    ,@body)
           (if (frame-live-p ,old-frame)
               (select-frame ,old-frame))
           (if (buffer-live-p ,old-buffer)
               (set-buffer ,old-buffer)))))))

(defmacro persp-frame-local-let (bindings &rest body)
  "Like `let', but properly handles frame-local variables.
Bind variables according to BINDINGS then eval BODY.

In Emacs >= 23.2, frame-local variables are not reset after a
`let' expression.  This hacks around that by manually resetting
them in Emacs >= 23.2.  In older versions, this is identical to
`let'."
  (declare (indent 1))
  (if (or (< emacs-major-version 23)
          (and (= emacs-major-version 23) (< emacs-minor-version 2)))
      `(let ,bindings ,@body)
    (let ((binding-syms (mapcar (lambda (binding) (list (car binding) (gensym))) bindings)))
      ;; Each binding-sym is a pair (ORIGINAL-VALUE . WAS-BOUND).
      `(let ,(mapcar (lambda (binding)
                       (list (cadr binding)
                             (let ((name (car binding)))
                               `(cons (when (boundp ',name) ,name)
                                      (boundp ',name)))))
                     binding-syms)
         (unwind-protect
             (progn ,@(mapcar (lambda (binding) `(setq ,(car binding) ,(cadr binding))) bindings)
                    ,@body)
           ;; After the body, reset the original value of each binding sym if
           ;; there was one, unbind it if there wasn't.
           ,@(mapcar (lambda (binding)
                       `(if (cdr ,(cadr binding))
                            (setq ,(car binding) (car ,(cadr binding)))
                          (makunbound ',(car binding)))) binding-syms))))))

(defstruct (perspective
            (:conc-name persp-)
            (:constructor make-persp-internal))
  name buffers killed local-variables
  (buffer-history buffer-name-history)
  (window-configuration (current-window-configuration)))

(defalias 'persp-killed-p 'persp-killed
  "Return whether the perspective CL-X has been killed.")

(defvar persp-interactive-completion-function
  (if ido-mode 'ido-completing-read 'completing-read)
  "The function which is used by perspective.el to interactivly complete user input")

(defvar persp-mode-hook nil
  "A hook that's run after `persp-mode' has been activated.")

(defvar persp-created-hook nil
  "A hook that's run after a perspective has been created.
Run with the newly created perspective as `persp-curr'.")

(defvar persp-killed-hook nil
  "A hook that's run just before a perspective is destroyed.
Run with the perspective to be destroyed as `persp-curr'.")

(defvar persp-activated-hook nil
  "A hook that's run after a perspective has been activated.
Run with the activated perspective active.")

(defvar persp-mode-map (make-sparse-keymap)
  "Keymap for perspective-mode.")

(define-prefix-command 'perspective 'perspective-map)
(define-key persp-mode-map (kbd "C-x x") perspective-map)

(define-key persp-mode-map (kbd "C-x x s") 'persp-switch)
(define-key persp-mode-map (kbd "C-x x k") 'persp-remove-buffer)
(define-key persp-mode-map (kbd "C-x x c") 'persp-kill)
(define-key persp-mode-map (kbd "C-x x r") 'persp-rename)
(define-key persp-mode-map (kbd "C-x x a") 'persp-add-buffer)
(define-key persp-mode-map (kbd "C-x x i") 'persp-import)
(define-key persp-mode-map (kbd "C-x x n") 'persp-next)
(define-key persp-mode-map (kbd "C-x x <right>") 'persp-next)
(define-key persp-mode-map (kbd "C-x x p") 'persp-prev)
(define-key persp-mode-map (kbd "C-x x <left>") 'persp-prev)

;; make-variable-frame-local is obsolete according to the docs,
;; but I don't want to have to manually munge frame-parameters
;; all the time so I'm using it anyway.
(make-variable-frame-local
 (defvar perspectives-hash nil
   "A hash containing all perspectives. The keys are the
perspetives' names. The values are persp structs,
with the fields NAME, WINDOW-CONFIGURATION, BUFFERS,
BUFFER-HISTORY, KILLED, and LOCAL-VARIABLES.

NAME is the name of the perspective.

WINDOW-CONFIGURATION is the configuration given by
`current-window-configuration' last time the perspective was
saved (if this isn't the current perspective, this is when the
perspective was last active).

BUFFERS is a list of buffer objects that are associated with this
perspective.

BUFFER-HISTORY is the list of buffer history values for this
perspective.

KILLED is non-nil if the perspective has been killed.

LOCAL-VARIABLES is an alist from variable names to their
perspective-local values."))

(make-variable-frame-local
 (defvar persp-curr nil
   "The current perspective."))

(make-variable-frame-local
 (defvar persp-recursive nil
   "The current perspective before beginning a recursive edit."))

(make-variable-frame-local
 (defvar persp-last nil
   "The last perspective accessed before the current perspective."))

(make-variable-frame-local
 (defvar persp-modestring nil
   "The string displayed in the modeline representing the perspectives."))
(put 'persp-modestring 'risky-local-variable t)

(defvar persp-protected nil
  "Whether a perspective error should cause persp-mode to be disabled.
Dynamically bound by `persp-protect'.")

(defface persp-selected-face
  '((t (:weight bold :foreground "Blue")))
  "The face used to highlight the current perspective on the modeline.")

(defmacro persp-protect (&rest body)
  "Wrap BODY to disable persp-mode when it errors out.
This prevents the persp-mode from completely breaking Emacs."
  (declare (indent 0))
  (let ((persp-protected t))
    `(condition-case err
         (progn ,@body)
       (persp-error
        (message "Fatal persp-mode error: %S" err)
        (persp-mode -1)))))

(defun persp-error (&rest args)
  "Like `error', but marks it as a persp-specific error.
Used along with `persp-protect' to ensure that persp-mode doesn't
bring down Emacs."
  (if persp-protected
      (signal 'persp-error (list (apply 'format args)))
    (apply 'error args)))

(defun check-persp (persp)
  "Raise an error if PERSP has been killed."
  (cond
   ((not persp)
    (persp-error "Expected perspective, was nil"))
   ((persp-killed-p persp)
    (persp-error "Using killed perspective `%s'" (persp-name persp)))))

(defmacro make-persp (&rest args)
  "Create a new perspective struct and put it in `perspectives-hash'.

ARGS is a list of keyword arguments followed by an optional BODY.
The keyword arguments set the fields of the perspective struct.
If BODY is given, it is executed to set the window configuration
for the perspective."
  (declare (indent defun))
  (let ((keywords))
    (while (keywordp (car args))
      (dotimes (_ 2) (push (pop args) keywords)))
    (setq keywords (reverse keywords))
    `(let ((persp (make-persp-internal ,@keywords)))
       (when persp-curr
         (setf (persp-local-variables persp) (persp-local-variables persp-curr)))
       (puthash (persp-name persp) persp perspectives-hash)
       (with-perspective (persp-name persp)
         ,(when args
            ;; Body form given
            `(save-excursion ,@args))
         (run-hooks 'persp-created-hook))
       persp)))

(defun persp-save ()
  "Save the current perspective state.
Specifically, save the current window configuration and
perspective-local variables to `persp-curr'"
  (when persp-curr
    (setf (persp-local-variables persp-curr)
          (mapcar
           (lambda (c)
             (let ((name (car c)))
               (list name (symbol-value name))))
           (persp-local-variables persp-curr)))
    (setf (persp-buffer-history persp-curr) buffer-name-history)
    (setf (persp-window-configuration persp-curr) (current-window-configuration))))

(defun persp-names ()
  "Return a list of the names of all perspectives, sorted alphabetically."
  (sort
   (loop for name being the hash-keys of perspectives-hash
         collect name)
   'string<))

(defun persp-all-names (&optional not-frame)
  "Return a list of the perspective names for all frames.
Excludes NOT-FRAME, if given."
  (reduce 'union
          (mapcar
           (lambda (frame)
             (unless (equal frame not-frame)
               (with-selected-frame frame (persp-names))))
           (frame-list))))

(defun persp-prompt (&optional default require-match)
  "Prompt for the name of a perspective.

DEFAULT is a default value for the prompt.

REQUIRE-MATCH can take the same values as in `completing-read'."
  (funcall persp-interactive-completion-function (concat "Perspective name"
                           (if default (concat " (default " default ")") "")
                           ": ")
                   (persp-names)
                   nil require-match nil nil default))

(defmacro with-perspective (name &rest body)
  "Switch to the perspective given by NAME while evaluating BODY."
  (declare (indent 1))
  (let ((old (gensym)))
    `(progn
       (let ((,old (when persp-curr (persp-name persp-curr)))
             (last-persp-cache persp-last))
         (unwind-protect
             (progn
               (persp-switch ,name)
               ,@body)
           (when ,old (persp-switch ,old)))
         (setq persp-last last-persp-cache)))))

(defun persp-new (name)
  "Return a new perspective with name NAME.
The new perspective will start with only an `initial-major-mode'
buffer called \"*scratch* (NAME)\"."
  (make-persp :name name
    (switch-to-buffer (concat "*scratch* (" name ")"))
    (funcall initial-major-mode)
    (delete-other-windows)))

(defun persp-reactivate-buffers (buffers)
  "Raise BUFFERS to the top of the most-recently-selected list.
Returns BUFFERS with all non-living buffers removed.

See also `other-buffer'."
  (loop for buf in (reverse buffers)
        if (not (null (buffer-name buf)))
          collect buf into living-buffers
          and do (switch-to-buffer buf)
        finally return (reverse living-buffers)))

(defun persp-set-local-variables (vars)
  "Set the local variables given in VARS.
VARS should be an alist of variable names to values."
  (dolist (var vars) (apply 'set var)))

(defun persp-intersperse (list interspersed-val)
  "Intersperse a value into a list.
Return a new list made from taking LIST and inserting
INTERSPERSED-VAL between every pair of items.

For example, (persp-intersperse '(1 2 3) 'a) gives '(1 a 2 a 3)."
  (reverse
   (reduce
    (lambda (list el) (if list (list* el interspersed-val list) (list el)))
    list :initial-value nil)))

(defconst persp-mode-line-map
  (let ((map (make-sparse-keymap)))
    (define-key map [mode-line down-mouse-1] 'persp-mode-line-click)
    map))

(defun persp-mode-line-click (event)
  "Select the clicked perspective.
EVENT is the click event triggering this function call."
  (interactive "e")
  (persp-switch (format "%s" (car (posn-string (event-start event))))))

(defun persp-update-modestring ()
  "Update `persp-modestring' to reflect the current perspectives.
Has no effect when `persp-show-modestring' is nil."
  (when persp-show-modestring
    (let ((open (list (nth 0 persp-modestring-dividers)))
          (close (list (nth 1 persp-modestring-dividers)))
          (sep (nth 2 persp-modestring-dividers)))
     (setq persp-modestring
           (append open
                   (persp-intersperse (mapcar 'persp-format-name
                                              (persp-names)) sep)
                   close)))))

(defun persp-format-name (name)
  "Format the perspective name given by NAME for display in `persp-modestring'."
  (let ((string-name (format "%s" name)))
    (if (equal name (persp-name persp-curr))
        (propertize string-name 'face 'persp-selected-face)
      (propertize string-name
                  'local-map persp-mode-line-map
                  'mouse-face 'mode-line-highlight))))

(defun persp-get-quick (char &optional prev)
  "Return the name of the first perspective that begins with CHAR.
Perspectives are sorted alphabetically.

PREV can be the name of a perspective.  If it's passed,
this will try to return the perspective alphabetically after PREV.
This is used for cycling between perspectives."
  (persp-get-quick-helper char prev (persp-names)))

(defun persp-get-quick-helper (char prev names)
  (if (null names) nil
    (let ((name (car names)))
      (cond
       ((and (null prev) (eq (string-to-char name) char)) name)
       ((equal name prev)
        (if (and (not (null (cdr names))) (eq (string-to-char (cadr names)) char))
            (cadr names)
          (persp-get-quick char)))
       (t (persp-get-quick-helper char prev (cdr names)))))))

(defun persp-switch (name)
  "Switch to the perspective given by NAME.
If it doesn't exist, create a new perspective and switch to that.

Switching to a perspective means that all buffers associated with
that perspective are reactivated (see `persp-reactivate-buffers'),
the perspective's window configuration is restored, and the
perspective's local variables are set."
  (interactive "i")
  (if (null name) (setq name (persp-prompt (and persp-last (persp-name persp-last)))))
  (if (and persp-curr (equal name (persp-name persp-curr))) name
    (let ((persp (gethash name perspectives-hash)))
      (setq persp-last persp-curr)
      (when (null persp)
        (setq persp (persp-new name)))
      (persp-activate persp)
      name)))

(defun persp-activate (persp)
  "Activate the perspective given by the persp struct PERSP."
  (check-persp persp)
  (persp-save)
  (setq persp-curr persp)
  (persp-set-local-variables (persp-local-variables persp))
  (persp-reactivate-buffers (persp-buffers persp))
  (setq buffer-name-history (persp-buffer-history persp))
  (set-window-configuration (persp-window-configuration persp))
  (persp-update-modestring)
  (run-hooks 'persp-activated-hook))

(defun persp-switch-quick (char)
  "Switch to the first perspective, alphabetically, that begins with CHAR.

Sets `this-command' (and thus `last-command') to (persp-switch-quick . CHAR).

See `persp-switch', `persp-get-quick'."
  (interactive "c")
  (let ((persp (if (and (consp last-command) (eq (car last-command) this-command))
                   (persp-get-quick char (cdr last-command))
                 (persp-get-quick char))))
    (setq this-command (cons this-command persp))
    (if persp (persp-switch persp)
      (persp-error (concat "No perspective name begins with " (string char))))))

(defun persp-curr-position ()
  "Retun the index of the current perpsective in `persp-all-names'."
  (position (persp-name persp-curr) (persp-all-names)))

(defun persp-next ()
  "Switch to next perspective (to the right)."
  (interactive)
  (persp-switch (nth (1+ (persp-curr-position)) (persp-all-names))))

(defun persp-prev ()
  "Switch to previous perspective (to the left)."
  (interactive)
  (persp-switch (nth (1- (persp-curr-position)) (persp-all-names))))

(defun persp-find-some ()
  "Return the name of a valid perspective.

This function tries to return the \"most appropriate\"
perspective to switch to.  It tries:

  * The perspective given by `persp-last'.
  * The main perspective.
  * The first existing perspective, alphabetically.

If none of these perspectives can be found, this function will
create a new main perspective and return \"main\"."
  (cond
   (persp-last (persp-name persp-last))
   ((gethash persp-initial-frame-name perspectives-hash) persp-initial-frame-name)
   ((> (hash-table-count perspectives-hash) 0) (car (persp-names)))
   (t (persp-activate
       (make-persp :name persp-initial-frame-name :buffers (buffer-list)
         :window-configuration (current-window-configuration)))
      persp-initial-frame-name)))

(defun persp-add-buffer (buffer)
  "Associate BUFFER with the current perspective.

See also `persp-switch' and `persp-remove-buffer'."
  (interactive
   (list
    (let ((read-buffer-function nil))
      (read-buffer "Add buffer to perspective: "))))
  (let ((buffer (get-buffer buffer)))
    (unless (memq buffer (persp-buffers persp-curr))
      (push buffer (persp-buffers persp-curr)))))

(defun* persp-buffer-in-other-p (buffer)
  "Returns nil if BUFFER is only in the current perspective.
Otherwise, returns (FRAME . NAME), the frame and name of another
perspective that has the buffer."
  (loop for frame in (frame-list)
        do (loop for persp being the hash-values of (with-selected-frame frame perspectives-hash)
                 if (and (not (and (equal frame (selected-frame))
                                   (equal (persp-name persp) (persp-name persp-curr))))
                         (memq buffer (persp-buffers persp)))
                   do (return-from persp-buffer-in-other-p
                        (cons frame (persp-name persp)))))
  nil)

(defun persp-remove-buffer (buffer)
  "Disassociate BUFFER with the current perspective.

See also `persp-switch' and `persp-add-buffer'."
  (interactive "bRemove buffer from perspective: \n")
  (setq buffer (get-buffer buffer))
  ; Only kill the buffer if no other perspectives are using it
  (cond ((not (persp-buffer-in-other-p buffer))
         (kill-buffer buffer))
        ;; Make the buffer go away if we can see it.
        ;; TODO: Is it possible to tell if it's visible at all,
        ;;       rather than just the current buffer?
        ((eq buffer (current-buffer)) (bury-buffer))
        (t (bury-buffer buffer)))
  (setf (persp-buffers persp-curr) (remq buffer (persp-buffers persp-curr))))

(defun persp-kill (name)
  "Kill the perspective given by NAME.

Killing a perspective means that all buffers associated with that
perspective and no others are killed."
  (interactive "i")
  (if (null name) (setq name (persp-prompt (persp-name persp-curr) t)))
  (with-perspective name
    (run-hooks 'persp-killed-hook)
    (mapcar 'persp-remove-buffer (persp-buffers persp-curr))
    (setf (persp-killed persp-curr) t))
  (remhash name perspectives-hash)
  (persp-update-modestring)
  (when (equal name (persp-name persp-last))
    (setq persp-last nil))
  (when (equal name (persp-name persp-curr))
    ;; Don't let persp-last get set to the deleted persp.
    (persp-frame-local-let ((persp-last persp-last)) (persp-switch (persp-find-some)))))

(defun persp-rename (name)
  "Rename the current perspective to NAME."
  (interactive "sNew name: ")
  (if (gethash name perspectives-hash)
      (persp-error "Perspective `%s' already exists" name)
    (remhash (persp-name persp-curr) perspectives-hash)
    (puthash name persp-curr perspectives-hash)
    (setf (persp-name persp-curr) name)
    (persp-update-modestring)))

(defun* persp-all-get (name not-frame)
  "Returns the list of buffers for a perspective named NAME from any
frame other than NOT-FRAME.

This doesn't return the window configuration because those can't be
copied across frames."
  (dolist (frame (frame-list))
    (unless (equal frame not-frame)
      (with-selected-frame frame
        (let ((persp (gethash name perspectives-hash)))
          (if persp (return-from persp-all-get (persp-buffers persp))))))))

(defun persp-read-buffer (prompt &optional def require-match)
  "A replacement for the built-in `read-buffer'.
Meant to be used with `read-buffer-function'. Return the name of
the buffer selected, only selecting from buffers within the
current perspective.

With a prefix arg, uses the old `read-buffer' instead."
  (persp-protect
    (let ((read-buffer-function nil))
      (if current-prefix-arg
          (read-buffer prompt def require-match)
        ;; Most of this is taken from `minibuffer-with-setup-hook',
        ;; slightly modified because it's not a macro.
        ;; The only functional difference is that the append argument
        ;; to add-hook is t, so that it'll be run after the hook added
        ;; by `read-buffer-to-switch'.
        (let ((rb-completion-table (persp-complete-buffer))
              (persp-read-buffer-hook))
          (setq persp-read-buffer-hook
                (lambda ()
                  (remove-hook 'minibuffer-setup-hook persp-read-buffer-hook)
                  (setq minibuffer-completion-table rb-completion-table)))
          (unwind-protect
              (progn
                (add-hook 'minibuffer-setup-hook persp-read-buffer-hook t)
                (read-buffer prompt def require-match))
            (remove-hook 'minibuffer-setup-hook persp-read-buffer-hook)))))))

(defun persp-complete-buffer ()
  "Perform completion on all buffers within the current perspective."
  (lexical-let ((persp-names (mapcar 'buffer-name (persp-buffers persp-curr))))
    (apply-partially 'completion-table-with-predicate
                     (or minibuffer-completion-table 'internal-complete-buffer)
                     (lambda (name)
                       (member (if (consp name) (car name) name) persp-names))
                     nil)))

(defun* persp-import (name &optional dont-switch)
  "Import a perspective named NAME from another frame.  If DONT-SWITCH
is non-nil or with prefix arg, don't switch to the new perspective."
  ;; TODO: Have some way of selecting which frame the perspective is imported from.
  (interactive "i\nP")
  (unless name
    (setq name (funcall persp-interactive-completion-function
                        "Import perspective: " (persp-all-names (selected-frame)) nil t)))
  (if (and (gethash name perspectives-hash)
           (not (yes-or-no-p (concat "Perspective `" name "' already exits. Continue? "))))
      (return-from persp-import))
  (let ((buffers (persp-all-get name (selected-frame)))
        persp)
    (if (null buffers)
        (persp-error "Perspective `%s' doesn't exist in another frame" name))
    (setq persp (make-persp :name name :buffers buffers
                  (switch-to-buffer (loop for buffer in buffers
                                          if (buffer-live-p buffer)
                                          return buffer))
                  (delete-other-windows)))
    (if dont-switch
        (persp-update-modestring)
      (persp-activate persp))))

(defadvice switch-to-buffer (after persp-add-buffer-adv)
  "Add BUFFER to the current perspective.

See also `persp-add-buffer'."
  (persp-protect
    (let ((buf (ad-get-arg 0)))
      (when buf
        (persp-add-buffer buf)))))

(defadvice display-buffer (after persp-add-buffer-adv)
  "Add BUFFER to the perspective for the frame on which it's displayed.

See also `persp-add-buffer'."
  (persp-protect
    (when ad-return-value
      (let ((buf (ad-get-arg 0))
            (frame (window-frame ad-return-value)))
        (when (and buf frame)
          (with-selected-frame frame
            (persp-add-buffer buf)))))))

(defadvice recursive-edit (around persp-preserve-for-recursive-edit)
  "Preserve the current perspective when entering a recursive edit."
  (persp-protect
    (persp-save)
    (persp-frame-local-let ((persp-recursive persp-curr))
      (let ((old-hash (copy-hash-table perspectives-hash)))
        ad-do-it
        ;; We want the buffer lists that were created in the recursive edit,
        ;; but not the window configurations
        (maphash (lambda (key new-persp)
                   (let ((persp (gethash key old-hash)))
                     (when persp
                       (setf (persp-buffers persp) (persp-buffers new-persp)))))
                 perspectives-hash)
        (setq perspectives-hash old-hash)))))

(defadvice exit-recursive-edit (before persp-restore-after-recursive-edit)
  "Restore the old perspective when exiting a recursive edit."
  (persp-protect
    (if persp-recursive (persp-switch (persp-name persp-recursive)))))

;;;###autoload
(define-minor-mode persp-mode
  "Toggle perspective mode.
When active, keeps track of multiple 'perspectives',
named collections of buffers and window configurations."
  :global t
  :keymap persp-mode-map
  (if persp-mode
      (persp-protect
        (ad-activate 'switch-to-buffer)
        (ad-activate 'display-buffer)
        (ad-activate 'recursive-edit)
        (ad-activate 'exit-recursive-edit)
        (add-hook 'after-make-frame-functions 'persp-init-frame)
        (add-hook 'ido-make-buffer-list-hook 'persp-set-ido-buffers)
        (setq read-buffer-function 'persp-read-buffer)
        (mapcar 'persp-init-frame (frame-list))
        (setf (persp-buffers persp-curr) (buffer-list))

        (run-hooks 'persp-mode-hook))
    (ad-deactivate-regexp "^persp-.*")
    (remove-hook 'after-make-frame-functions 'persp-init-frame)
    (remove-hook 'ido-make-buffer-list-hook 'persp-set-ido-buffers)
    (setq read-buffer-function nil)
    (setq perspectives-hash nil)
    (setq global-mode-string (delq 'persp-modestring global-mode-string))))

(defun persp-init-frame (frame)
  "Initialize the perspectives system in FRAME.
By default, this uses the current frame."
  (with-selected-frame frame
    (modify-frame-parameters
     frame
     '((perspectives-hash) (persp-curr) (persp-last) (persp-recursive) (persp-modestring)))

    ;; Don't set these variables in modify-frame-parameters
    ;; because that won't do anything if they've already been accessed
    (setq perspectives-hash (make-hash-table :test 'equal :size 10))

    (when persp-show-modestring
      (if (eq persp-show-modestring 'header)
          (let ((val (or (default-value 'header-line-format) '(""))))
            (unless (memq 'persp-modestring val)
              (set-default 'header-line-format (append val '(persp-modestring)))))
        (setq global-mode-string (or global-mode-string '("")))
        (unless (memq 'persp-modestring global-mode-string)
          (setq global-mode-string (append global-mode-string '(persp-modestring)))))
      (persp-update-modestring))

    (persp-activate
     (make-persp :name persp-initial-frame-name :buffers (list (current-buffer))
       :window-configuration (current-window-configuration)))))

(defun persp-make-variable-persp-local (variable)
  "Make VARIABLE become perspective-local.
This means that whenever a new perspective is switched into, the
variable will take on its local value for that perspective.  When
a new perspective is created, the variable will inherit its value
from the current perspective at time of creation."
  (unless (assq variable (persp-local-variables persp-curr))
    (let ((entry (list variable (symbol-value variable))))
      (dolist (frame (frame-list))
        (loop for persp being the hash-values of (with-selected-frame frame perspectives-hash)
              do (push entry (persp-local-variables persp)))))))

(defmacro persp-setup-for (name &rest body)
  "Add code that should be run to set up the perspective named NAME.
Whenever a new perspective named NAME is created, runs BODY in
it. In addition, if one exists already, runs BODY in it immediately."
  (declare (indent 1))
  `(progn
     (add-hook 'persp-created-hook
               (lambda ()
                 (when (string= (persp-name persp-curr) ,name)
                   ,@body))
               'append)
     (when (gethash ,name perspectives-hash)
       (with-perspective ,name ,@body))))

(defun persp-set-ido-buffers ()
  "Restrict the ido buffer to the current perspective."
  (let ((persp-names
         (remq nil (mapcar 'buffer-name (persp-buffers persp-curr))))
        (indices (make-hash-table :test 'equal)))
    (loop for elt in ido-temp-list
          for i upfrom 0
          do (puthash (copy-sequence elt) i indices))
    (setq ido-temp-list
          (let ((length (length ido-temp-list)))
            (sort persp-names (lambda (a b)
                                (< (gethash (copy-sequence a) indices length)
                                   (gethash (copy-sequence b) indices length))))))))

(defun quick-perspective-keys ()
  "Bind quick key commands to switch to perspectives.
All C-S-letter key combinations are bound to switch to the first
perspective beginning with the given letter."
  (loop for c from ?a to ?z
        do (define-key persp-mode-map
            (read-kbd-macro (concat "C-S-" (string c)))
            `(lambda ()
               (interactive)
               (persp-switch-quick ,c)))))

(defun persp-turn-off-modestring ()
  "Deactivate the perspective modestring."
  (interactive)
  (setq persp-modestring nil)
  (setq persp-show-modestring nil))

(defun persp-turn-on-modestring ()
  "Activate the perspective modestring."
  (interactive)
  (setq persp-show-modestring t)
  (persp-update-modestring))

(provide 'perspective)

;;; perspective.el ends here<|MERGE_RESOLUTION|>--- conflicted
+++ resolved
@@ -30,7 +30,6 @@
 
 ;;; Code:
 
-<<<<<<< HEAD
 (defgroup perspective-mode 'nil
   "Customization for Perspective mode")
 
@@ -48,7 +47,6 @@
                  (const :tag "Modeline" t)
                  (const :tag "Header" 'header)))
 
-=======
 (defcustom persp-modestring-dividers '("[" "]" "|")
   "Plist of strings used to created `persp-modestring'.
 First string is the start of the modestring, second is the
@@ -59,7 +57,6 @@
                (string :tag "Close")
                (string :tag "Divider")))
                
->>>>>>> 99ac0936
 ;; This is only available in Emacs >23,
 ;; so we redefine it here for compatibility.
 (unless (fboundp 'with-selected-frame)
